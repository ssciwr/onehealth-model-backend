from model_backend import JModel
from pathlib import Path
import pandas as pd
import pytest
import xarray as xr
import math


def test_jmodel_initialization():
    # Test valid initialization

    path = Path.cwd() / "test" / "test_r0.csv"

    model = JModel(
        input="input_data.csv",
        output="output_data.csv",
        r0_path=path,
        run_mode="allowed",
        grid_data_baseurl="https://example.com/grid_data",
        nuts_level=3,
        resolution="10M",
        year=2024,
    )

    assert model.input == "input_data.csv"
    assert model.output == "output_data.csv"
    assert model.run_mode == "allowed"
    assert isinstance(model.r0_data, pd.DataFrame)
    assert model.grid_data_baseurl == "https://example.com/grid_data"
    assert model.nuts_level == 3
    assert model.resolution == "10M"
    assert model.year == 2024
    assert math.isclose(model.min_temp, 8.6)
    assert math.isclose(model.max_temp, 13.0)

    with pytest.raises(ValueError):
        JModel(
            input=None,
            output="output_data.csv",
            r0_path=path,
            run_mode="invalid_forbiddenmode",  # Invalid run mode
            grid_data_baseurl="https://example.com/grid_data",
            nuts_level=3,
            resolution="10M",
            year=2024,
        )
    with pytest.raises(ValueError):
        JModel(
            input="input_data.csv",
            output=None,
            r0_path=path,
            run_mode="forbidden",  # Invalid run mode
            grid_data_baseurl="https://example.com/grid_data",
            nuts_level=3,
            resolution="10M",
            year=2024,
        )
    with pytest.raises(ValueError):
        JModel(
            input="input_data.csv",
            output="output_data.csv",
            r0_path=None,
            run_mode="forbidden",  # Invalid run mode
            grid_data_baseurl="https://example.com/grid_data",
            nuts_level=3,
            resolution="10M",
            year=2024,
        )

    with pytest.raises(ValueError):
        JModel(
            input="input_data.csv",
            output="output_data.csv",
            r0_path=path,
            run_mode="invalid_mode",  # Invalid run mode
            grid_data_baseurl="https://example.com/grid_data",
            nuts_level=3,
            resolution="10M",
            year=2024,
        )

    with pytest.raises(ValueError):
        JModel(
            input="input_data.csv",
            output="output_data.csv",
            r0_path=path,
            run_mode="parallel",  # Invalid run mode
            grid_data_baseurl=None,
            nuts_level=3,
            resolution="10M",
            year=2024,
        )


def test_model_read_input_data(make_test_data, tmp_path):
    with make_test_data as data:
        model = JModel(
            input=tmp_path / "test_data.nc",
            output="output_data.csv",
            r0_path=Path.cwd() / "test" / "test_r0.csv",
            run_mode="allowed",
            grid_data_baseurl="https://gisco-services.ec.europa.eu/distribution/v2/nuts",
            nuts_level=3,
            resolution="10M",
            year=2024,
        )
        read_data = model.read_input_data()
        assert isinstance(read_data, xr.Dataset)
        assert "t2m" in read_data.data_vars
        assert read_data.t2m == data.t2m
        assert read_data.rio.crs == "EPSG:4326", "CRS should be set to EPSG:4326"

        assert read_data.x.min() > -180.1 and read_data.x.max() < 180.1
        assert read_data.y.min() > -90.1 and read_data.y.max() < 90.1
        assert (
            read_data.x.size == 1 and read_data.y.size == 1
        )  # due to clipping on the european union and a very coarse grid we have for test data
        assert (
            read_data.t2m[0, 0] == data.t2m.values[7, 5]
        ), "Temperature data should match the test data values where it's clipped"


def test_model_run(make_test_data, tmp_path):
    with make_test_data as _:
        model = JModel(
            input=tmp_path / "test_data.nc",
            output=tmp_path / "output_data.nc",
            r0_path=Path.cwd() / "test" / "test_r0.csv",
            run_mode="allowed",
            grid_data_baseurl="https://gisco-services.ec.europa.eu/distribution/v2/nuts",
            nuts_level=3,
            resolution="10M",
            year=2024,
        )

        model.run()
        output_path = tmp_path / "output_data.nc"
        assert output_path.exists(), "Output file should be created"

        with xr.open_dataset(output_path) as output_data:
            assert isinstance(output_data, xr.Dataset)
            assert "t2m" in output_data.data_vars
            assert output_data.t2m.shape == (
                1,
                1,
            ), "Output data shape should match input data shape"
            assert output_data.rio.crs == "EPSG:4326", "CRS should be set to EPSG:4326"
<<<<<<< HEAD
            assert output_data.x.min() > -180.1 and output_data.x.max() < 180.1, (
                "Longitude values should be within the expected range for EPSG:4326"
            )
            assert output_data.y.min() >= -90.1 and output_data.y.max() <= 90.1, (
                "Latitude values should be within the expected range for EPSG:4326"
            )
=======
            assert (
                output_data.x.min() >= -180.2 and output_data.x.max() <= 180.2
            ), "Longitude values should be within the expected range for EPSG:4326"
            assert (
                output_data.y.min() >= -90.1 and output_data.y.max() <= 90.2
            ), "Latitude values should be within the expected range for EPSG:4326"
>>>>>>> 4c5e3c29
<|MERGE_RESOLUTION|>--- conflicted
+++ resolved
@@ -145,18 +145,9 @@
                 1,
             ), "Output data shape should match input data shape"
             assert output_data.rio.crs == "EPSG:4326", "CRS should be set to EPSG:4326"
-<<<<<<< HEAD
-            assert output_data.x.min() > -180.1 and output_data.x.max() < 180.1, (
-                "Longitude values should be within the expected range for EPSG:4326"
-            )
-            assert output_data.y.min() >= -90.1 and output_data.y.max() <= 90.1, (
-                "Latitude values should be within the expected range for EPSG:4326"
-            )
-=======
             assert (
                 output_data.x.min() >= -180.2 and output_data.x.max() <= 180.2
             ), "Longitude values should be within the expected range for EPSG:4326"
             assert (
                 output_data.y.min() >= -90.1 and output_data.y.max() <= 90.2
-            ), "Latitude values should be within the expected range for EPSG:4326"
->>>>>>> 4c5e3c29
+            ), "Latitude values should be within the expected range for EPSG:4326"