--- conflicted
+++ resolved
@@ -15,13 +15,8 @@
     model = JModel(
         input="input_data.csv",
         output="output_data.csv",
-<<<<<<< HEAD
         r0_path=path,
         run_mode="parallelized",
-=======
-        r0_path=str(path),
-        run_mode="allowed",
->>>>>>> 5fc6f17a
         grid_data_baseurl="https://example.com/grid_data",
         nuts_level=3,
         resolution="10M",
@@ -41,20 +36,6 @@
 
     with pytest.raises(ValueError):
         JModel(
-<<<<<<< HEAD
-=======
-            input=None,
-            output="output_data.csv",
-            r0_path=str(path),
-            run_mode="invalid_forbiddenmode",  # Invalid run mode
-            grid_data_baseurl="https://example.com/grid_data",
-            nuts_level=3,
-            resolution="10M",
-            year=2024,
-        )
-    with pytest.raises(ValueError):
-        JModel(
->>>>>>> 5fc6f17a
             input="input_data.csv",
             output=None,
             r0_path=str(path),
@@ -92,13 +73,8 @@
         JModel(
             input="input_data.csv",
             output="output_data.csv",
-<<<<<<< HEAD
             r0_path=path,
             run_mode="parallelized",  # Invalid run mode
-=======
-            r0_path=str(path),
-            run_mode="parallel",  # Invalid run mode
->>>>>>> 5fc6f17a
             grid_data_baseurl=None,
             nuts_level=3,
             resolution="10M",
@@ -111,13 +87,8 @@
         model = JModel(
             input=tmp_path / "test_data.nc",
             output="output_data.csv",
-<<<<<<< HEAD
             r0_path=Path.cwd() / "test" / "test_r0.csv",
             run_mode="parallelized",
-=======
-            r0_path=str(Path.cwd() / "test" / "test_r0.csv"),
-            run_mode="allowed",
->>>>>>> 5fc6f17a
             grid_data_baseurl="https://gisco-services.ec.europa.eu/distribution/v2/nuts",
             nuts_level=3,
             resolution="10M",
@@ -165,13 +136,8 @@
         model = JModel(
             input=tmp_path / "test_data.nc",
             output=tmp_path / "output_data.nc",
-<<<<<<< HEAD
             r0_path=Path.cwd() / "test" / "test_r0.csv",
             run_mode="parallelized",
-=======
-            r0_path=str(Path.cwd() / "test" / "test_r0.csv"),
-            run_mode="allowed",
->>>>>>> 5fc6f17a
             grid_data_baseurl="https://gisco-services.ec.europa.eu/distribution/v2/nuts",
             nuts_level=3,
             resolution="10M",
