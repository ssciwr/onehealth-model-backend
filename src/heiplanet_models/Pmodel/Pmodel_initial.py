"""Initial data loading and preprocessing utilities for the OneHealth model backend.

This module provides functions to efficiently load, preprocess, and align large
geospatial datasets (temperature, rainfall, population) for use in the OneHealth
model. It supports chunked reading via Dask, robust error handling, and logging.

Typical usage example:
    model_input = load_data()
"""

import logging
import yaml
from pathlib import Path
from typing import Any, Optional, Union

import xarray as xr
import numpy as np

<<<<<<< HEAD

from heiplanet_models.Pmodel.config import (
    CHUNKING_SCHEME,
    COORDINATES_ORDER,
    MODEL_VARIABLES,
    PATH_DATASETS_SANDBOX,
    TIME_STEP,
    CONST_K1,
    CONST_K2,
)
from heiplanet_models.Pmodel.Pmodel_input import PmodelInput
=======
from heiplanet_models.Pmodel.Pmodel_input import PmodelInput
from heiplanet_models.Pmodel.Pmodel_params import CONSTANTS_INITIAL_CONDITIONS
>>>>>>> a1e3d180

# ---- Logger
logger = logging.getLogger(__name__)
logger.addHandler(logging.NullHandler())


# ---- Utility functions
def read_global_settings(filepath_configuration_file: str) -> dict[str, Any]:
    """Load global ETL settings from a YAML configuration file.

    Args:
        filepath_configuration_file (str): Absolute or relative path to the YAML configuration file containing ETL settings.

    Returns:
        dict[str, Any]: Parsed settings as a dictionary with string keys and values of any type, as loaded from the YAML file.

    Raises:
        FileNotFoundError: If the configuration file does not exist.
        yaml.YAMLError: If the YAML file cannot be parsed.
    """
    # TODO: move to utils.py in the future
    with open(filepath_configuration_file, "r") as f:
        global_settings = yaml.safe_load(f)
    return global_settings


def check_all_paths_exist(path_dict: dict[str, Union[str, Path]]) -> bool:
    """Check if all values in the dictionary are existing filesystem paths.

    Args:
        path_dict (dict[str, str | Path]): Dictionary where keys are descriptive names and values are file or directory paths to check.

    Returns:
        bool: True if all paths exist, False otherwise.
    """
    # TODO: move to utils.py in the future

    if not path_dict:
        logger.warning("Provided path dictionary is empty.")
        return False

    all_exist = True
    for key, p in path_dict.items():
        path_obj = Path(p)
        if path_obj.exists():
            logger.debug(f"Path for '{key}': {path_obj} ... OK")
        else:
            logger.error(f"Path for '{key}': {path_obj} ... Not Found")
            all_exist = False

    if not all_exist:
        logger.warning("One or more paths do not exist.")
    else:
        logger.info("All paths exist.")

    return all_exist


# ---- ETL Functions
def assemble_filepaths(year: int, **etl_settings) -> dict[str, Path]:
    """Assemble file paths for datasets for a given year based on ETL settings.

    Args:
        year (int): The year for which to assemble dataset file paths.
        **etl_settings: Arbitrary keyword arguments containing ETL configuration, must include
            'ingestion' with 'path_root_datasets' and 'filename_components'.

    Returns:
        dict[str, Path]: Dictionary mapping dataset names to their corresponding file paths as Path objects.

    Raises:
        KeyError: If required keys are missing in etl_settings.
        TypeError: If the year is not an integer or settings are malformed.
    """
    # TODO: move to utils.py in the future

    if not isinstance(year, int):
        logger.error(f"Year {year} is not an integer.")
        raise TypeError

    path_root = Path(etl_settings["ingestion"]["path_root_datasets"])
    filename_components = etl_settings["ingestion"]["filename_components"]

    dict_paths = {
        dataset_name: path_root
        / f"{comp['prefix']}{year}{comp['suffix'] or ''}{comp['extension']}"
        for dataset_name, comp in filename_components.items()
    }
    return dict_paths


def load_dataset(path_dataset: Union[Path, str], **kwargs) -> xr.Dataset:
    """Load an xarray dataset from a file path.

    Args:
        path_dataset (Union[Path, str]): Path to the dataset file (e.g., NetCDF file).
        **kwargs: Additional keyword arguments passed to xarray.open_dataset (e.g., engine, chunks).

    Returns:
        xr.Dataset: The loaded xarray Dataset object.

    Raises:
        FileNotFoundError: If the specified file does not exist.
        OSError: If the file cannot be opened or read.
        ValueError: If the file is not a valid dataset or cannot be parsed by xarray.
    """
    dataset = xr.open_dataset(filename_or_obj=path_dataset, **kwargs)
    return dataset


def preprocess_dataset(dataset: xr.Dataset, **kwargs) -> xr.Dataset:
    """Preprocess an xarray Dataset by renaming and/or transposing dimensions.

    Args:
        dataset (xr.Dataset): The xarray Dataset to preprocess.
        **kwargs: Optional keyword arguments:
            - names_dimensions (dict[str, str]): Mapping of old to new dimension names for renaming.
            - dimension_order (Union[list[str], tuple[str, ...]]): Desired order of dimensions for transposing.

    Returns:
        xr.Dataset: The preprocessed xarray Dataset.

    Raises:
        KeyError: If a specified dimension to rename or transpose does not exist in the dataset.
        ValueError: If the dimension order is invalid or incompatible with the dataset.
        Exception: For any other errors during renaming or transposing.
    """
    # --- Rename dimensions if specified
    names_dimensions = kwargs.get("names_dimensions")
    if names_dimensions:
        try:
            logger.debug(f"Before renaming dimensions: {dataset.dims}")
            dataset = dataset.rename(name_dict=names_dimensions)
            logger.debug(f"After renaming dimensions: {dataset.dims}")
        except Exception as e:
            logger.exception(f"Error during rename: {e}")
            logger.debug(f"Available dimensions: {dataset.dims}")
            raise

    # --- Transpose dimensions if specified
    dimension_order = kwargs.get("dimension_order")
    if dimension_order:
        # Check if dimension_order is a permutation of all dataset.dims
        dims_set = set(dataset.dims)

        if set(dimension_order) != dims_set or len(dimension_order) != len(
            dataset.dims
        ):
            msg = f"dimension_order {dimension_order} must be a permutation of all dataset dimensions {tuple(dataset.dims)}."
            logger.error(msg)
            raise ValueError(msg)
        try:
            logger.debug(f"Before transpose dimensions: {dataset.dims}")
            dataset = dataset.transpose(*dimension_order)
        except Exception as e:
            logger.exception(f"Error during transpose: {e}")
            logger.debug(f"Available dimensions: {dataset.dims}")
            raise

    return dataset


def postprocess_dataset(
    dataset: xr.Dataset, reference_dataset: Optional[xr.Dataset] = None, **kwargs
) -> xr.Dataset:
    """Postprocess an xarray Dataset.

    Args:
        dataset (xr.Dataset): The xarray Dataset to postprocess.
        reference_dataset (Optional[xr.Dataset]): Reference dataset to align coordinates to, if provided.
        **kwargs: Optional keyword arguments:
            - align_dataset (bool): If True and reference_dataset is provided, align coordinates to reference.

    Returns:
        xr.Dataset: The postprocessed (and possibly aligned) xarray Dataset.

    Raises:
        Exception: If alignment fails or an unexpected error occurs during postprocessing.
    """
    # --- Align dataset if specified
    align_dataset = kwargs.get("align_dataset")
    if align_dataset and reference_dataset:
        try:
            dataset = align_xarray_datasets(
                misaligned_dataset=dataset, fixed_dataset=reference_dataset
            )
        except Exception as e:
            logger.exception(f"Error during alignment: {e}")
            raise

    return dataset


def align_xarray_datasets(
    misaligned_dataset: xr.Dataset,
    fixed_dataset: xr.Dataset,
) -> xr.Dataset:
    """Align coordinates of one Dataset to another using interpolation.

    Args:
        misaligned_dataset: Dataset to be interpolated (e.g., population_density).
        fixed_dataset: Dataset providing target longitude and latitude coordinates (e.g., rainfall).

    Returns:
        xr.Dataset: Interpolated Dataset aligned to the target grid.

    Raises:
        Exception: If interpolation fails.
    """
    if not misaligned_dataset.data_vars:
        logger.debug(
            "Misaligned dataset is empty; returning a new dataset with reference coordinates."
        )
        return xr.Dataset(coords=fixed_dataset.coords)

    try:
        return misaligned_dataset.interp(
            longitude=fixed_dataset.longitude,
            latitude=fixed_dataset.latitude,
            method="linear",
        )
    except Exception as e:
        logger.error("Failed to align coordinates using interpolation: %s", e)
        raise


def load_temperature_dataset(
    path_dataset: Union[Path, str], **etl_settings
) -> xr.Dataset:
    """Load and preprocess the temperature dataset for a given path and ETL settings.

    Args:
        path_dataset (Union[Path, str]): Path to the temperature dataset file (e.g., NetCDF file).
        **etl_settings: Arbitrary keyword arguments containing ETL configuration.

    Returns:
        xr.Dataset: The loaded and preprocessed temperature dataset.

    Raises:
        FileNotFoundError: If the dataset file does not exist.
        OSError: If the file cannot be opened or read.
        ValueError: If the file is not a valid dataset or cannot be parsed by xarray.
        Exception: For any other errors during preprocessing.
    """
    # -- Load dataset
    xarray_params = etl_settings["ingestion"]["xarray_load_settings"]
    dataset = load_dataset(path_dataset=path_dataset, **xarray_params)

    # -- Preprocess dataset
    logger.debug(f"Dataset Name: {dataset.data_vars}")
    preprocess_params = etl_settings["transformation"]["temperature_dataset"].get(
        "preprocessing"
    )
    if preprocess_params:
        dataset = preprocess_dataset(dataset=dataset, **preprocess_params)
    return dataset


def load_rainfall_dataset(path_dataset: Union[Path, str], **etl_settings) -> xr.Dataset:
    """Load and preprocess the rainfall dataset for a given path and ETL settings.

    Args:
        path_dataset (Union[Path, str]): Path to the rainfall dataset file (e.g., NetCDF file).
        **etl_settings: Arbitrary keyword arguments containing ETL configuration.

    Returns:
        xr.Dataset: The loaded and preprocessed rainfall dataset.

    Raises:
        FileNotFoundError: If the dataset file does not exist.
        OSError: If the file cannot be opened or read.
        ValueError: If the file is not a valid dataset or cannot be parsed by xarray.
        Exception: For any other errors during preprocessing.
    """
    # -- Load dataset
    xarray_params = etl_settings["ingestion"]["xarray_load_settings"]
    dataset = load_dataset(path_dataset=path_dataset, **xarray_params)

    # -- Preprocess dataset
    preprocess_params = etl_settings["transformation"]["rainfall_dataset"].get(
        "preprocessing"
    )
    if preprocess_params:
        dataset = preprocess_dataset(dataset=dataset, **preprocess_params)

    return dataset


def load_population_dataset(
    path_dataset: Union[Path, str], **etl_settings
) -> xr.Dataset:
    """Load and preprocess the human population dataset for a given path and ETL settings.

    Args:
        path_dataset (Union[Path, str]): Path to the human population dataset file (e.g., NetCDF file).
        **etl_settings: Arbitrary keyword arguments containing ETL configuration.

    Returns:
        xr.Dataset: The loaded and preprocessed human population dataset.

    Raises:
        FileNotFoundError: If the dataset file does not exist.
        OSError: If the file cannot be opened or read.
        ValueError: If the file is not a valid dataset or cannot be parsed by xarray.
        Exception: For any other errors during preprocessing.
    """
    # -- Load dataset
    xarray_params = etl_settings["ingestion"]["xarray_load_settings"]
    dataset = load_dataset(path_dataset=path_dataset, **xarray_params)

    # -- Preprocess dataset
    preprocess_params = etl_settings["transformation"]["human_population_dataset"].get(
        "preprocessing"
    )
    if preprocess_params:
        dataset = preprocess_dataset(dataset=dataset, **preprocess_params)

    return dataset


def create_temperature_daily(
    temperature_dataset: xr.Dataset, **etl_settings
) -> tuple[xr.DataArray, xr.DataArray]:
    """Create a daily temperature DataArray by expanding the mean temperature along the time axis.

    Args:
        temperature_dataset (xr.Dataset): The xarray Dataset containing temperature data.
        **etl_settings: Arbitrary keyword arguments containing ETL configuration.

    Returns:
        tuple[xr.DataArray, xr.DataArray]:
            - temperature_daily: Expanded daily temperature DataArray.
            - temperature_mean: Original temperature DataArray.

    Raises:
        KeyError: If required keys are missing in etl_settings or dataset variables.
        ValueError: If the temperature data cannot be expanded as required.
        Exception: For any other errors during array creation.
    """
    time_step = etl_settings["ode_system"]["time_step"]
    data_variable_temperature = etl_settings["transformation"]["temperature_dataset"][
        "data_variable"
    ]

    temperature_mean = temperature_dataset[data_variable_temperature]

    try:
        temperature_daily = xr.DataArray(
            np.repeat(
                temperature_mean.data,
                repeats=time_step,
                axis=temperature_mean.get_axis_num("time"),
            ),
            dims=temperature_mean.dims,
            coords={
                "longitude": temperature_mean.longitude,
                "latitude": temperature_mean.latitude,
            },
            name="temperature_daily",
        )
    except Exception as e:
        logger.error(f"Failed to expand temperature array: {e}")
        raise

    return temperature_daily, temperature_mean


def load_initial_conditions(
    filepath: Optional[Union[Path, str]] = None,
    sizes: tuple[int, int] = (0, 0),
    **etl_settings,
) -> xr.DataArray:
    """Load or initialize the model state variables for the simulation as an xarray.DataArray."""

    CONST_K1 = CONSTANTS_INITIAL_CONDITIONS["CONST_K1"]
    CONST_K2 = CONSTANTS_INITIAL_CONDITIONS["CONST_K2"]

    MODEL_VARIABLES = etl_settings["ode_system"]["model_variables"]

    n_longitude, n_latitude = sizes
    n_vars = len(MODEL_VARIABLES)

    coords = {
        "longitude": np.arange(n_longitude),
        "latitude": np.arange(n_latitude),
        "variable": MODEL_VARIABLES,
    }

    if filepath is None or not Path(filepath).exists():
        data = np.zeros((n_longitude, n_latitude, n_vars), dtype=np.float64)
        data[:, :, 1] = CONST_K1 * CONST_K2
        logger.info("Initialized initial conditions with default values.")
    else:
        try:
            ds = load_dataset(filepath)
        except Exception as e:
            logger.error(
                f"Failed to load previous initial conditions from '{filepath}': {e}"
            )
            raise
        data = np.zeros((n_longitude, n_latitude, n_vars), dtype=np.float64)
        for i, var in enumerate(MODEL_VARIABLES):
            if var not in ds:
                logger.error(
                    f"Variable '{var}' not found in previous conditions dataset."
                )
                raise KeyError(
                    f"Variable '{var}' not found in previous conditions dataset."
                )
            try:
                data[:, :, i] = ds[var].isel(time=-1).values
            except Exception as e:
                logger.error(
                    f"Failed to extract variable '{var}' from previous conditions: {e}"
                )
                raise
        logger.info("Loaded initial conditions from previous file.")

    v0_xr = xr.DataArray(
        data,
        dims=("longitude", "latitude", "variable"),
        coords=coords,
        name="initial_conditions",
    )
    return v0_xr


def load_all_data(paths: dict[str, Any], etl_settings: dict[str, Any]) -> PmodelInput:
    """Load, preprocess, and assemble all required datasets and arrays for the model.

    Args:
        paths (dict[str, Any]): Dictionary mapping dataset names to their file paths.
        etl_settings (dict[str, Any]): Dictionary containing ETL configuration and transformation settings.

    Returns:
        PmodelInput: An object containing all loaded and processed model input arrays.

    Raises:
        FileNotFoundError: If any required dataset file does not exist.
        KeyError: If required keys are missing in etl_settings or datasets.
        Exception: For any other errors during data loading or processing.
    """
    # ===========================
    # ===    Load Datasets    ===
    # ===========================
    # --- Load temperature dataset
    try:
        temperature = load_temperature_dataset(
            path_dataset=paths["temperature_dataset"], **etl_settings
        )
    except Exception as e:
        logger.exception(f"Failed to load temperature dataset {e}")
        raise

    # --- Load rainfall dataset
    try:
        rainfall = load_rainfall_dataset(
            path_dataset=paths["rainfall_dataset"], **etl_settings
        )
    except Exception as e:
        logger.exception(f"Failed to load rainfall dataset {e}")
        raise

    # --- Load human population dataset
    try:
        human_population = load_population_dataset(
            path_dataset=paths["human_population_dataset"], **etl_settings
        )
    except Exception as e:
        logger.exception(f"Failed to load human_population dataset {e}")
        raise

    # ==== Posprocess datasets
    # --- Human population
    params = etl_settings["transformation"]["human_population_dataset"][
        "postprocessing"
    ]
    human_population = postprocess_dataset(
        dataset=human_population, reference_dataset=temperature, **params
    )

    # ========================================
    # ===    Extract/Create Data Arrays    ===
    # ========================================
    # --- Temperature arrays
    da_temperature, da_temperature_mean = create_temperature_daily(
        temperature_dataset=temperature, **etl_settings
    )

    # --- Rainfall Array
    rainfall_variable_name = etl_settings["transformation"]["rainfall_dataset"][
        "data_variable"
    ]
    da_rainfall = rainfall[rainfall_variable_name]
    logger.debug(f"Rainfall shape: {da_rainfall.shape}")

    # --- Human population Array
    human_population_variable_name = etl_settings["transformation"][
        "human_population_dataset"
    ]["data_variable"]
    da_population = human_population[human_population_variable_name]
    logger.debug(f"Population shape: {da_population.shape}")

    # --- Latitude Array
    da_latitude = da_temperature_mean["latitude"]

    # --- Create/Load initial conditions
    # Extract longitude and latitude dimensions from temperature mean shape
    n_longitude, n_latitude = da_temperature_mean.shape[:2]
    filepath_initial_conditions = etl_settings["ingestion"]["initial_conditions"][
        "file_path_initial_conditions"
    ]
    initial_conditions = load_initial_conditions(
        filepath=filepath_initial_conditions,
        sizes=(n_longitude, n_latitude),
        **etl_settings,
    )

    # ================================================
    # ===    Return Container for all variables    ===
    # ================================================
    return PmodelInput(
        initial_conditions=initial_conditions,
        latitude=da_latitude,
        population_density=da_population,
        rainfall=da_rainfall,
        temperature=da_temperature,
        temperature_mean=da_temperature_mean,
    )<|MERGE_RESOLUTION|>--- conflicted
+++ resolved
@@ -16,22 +16,8 @@
 import xarray as xr
 import numpy as np
 
-<<<<<<< HEAD
-
-from heiplanet_models.Pmodel.config import (
-    CHUNKING_SCHEME,
-    COORDINATES_ORDER,
-    MODEL_VARIABLES,
-    PATH_DATASETS_SANDBOX,
-    TIME_STEP,
-    CONST_K1,
-    CONST_K2,
-)
-from heiplanet_models.Pmodel.Pmodel_input import PmodelInput
-=======
 from heiplanet_models.Pmodel.Pmodel_input import PmodelInput
 from heiplanet_models.Pmodel.Pmodel_params import CONSTANTS_INITIAL_CONDITIONS
->>>>>>> a1e3d180
 
 # ---- Logger
 logger = logging.getLogger(__name__)
