"""Initial data loading and preprocessing utilities for the OneHealth model backend.

This module provides functions to efficiently load, preprocess, and align large
geospatial datasets (temperature, rainfall, population) for use in the OneHealth
model. It supports chunked reading via Dask, robust error handling, and logging.

Typical usage example:
    model_input = load_data()
"""

import logging
import yaml
from pathlib import Path
from typing import Any, Optional, Union

import xarray as xr
import numpy as np

from heiplanet_models.Pmodel.Pmodel_input import PmodelInput
from heiplanet_models.Pmodel.Pmodel_params import CONSTANTS_INITIAL_CONDITIONS

# ---- Logger
logger = logging.getLogger(__name__)
logger.addHandler(logging.NullHandler())


# ---- Utility functions
def read_global_settings(filepath_configuration_file: str) -> dict[str, Any]:
    """Load global ETL settings from a YAML configuration file.

    Args:
        filepath_configuration_file (str): Absolute or relative path to the YAML configuration file containing ETL settings.

    Returns:
        dict[str, Any]: Parsed settings as a dictionary with string keys and values of any type, as loaded from the YAML file.

    Raises:
        FileNotFoundError: If the configuration file does not exist.
        yaml.YAMLError: If the YAML file cannot be parsed.
    """
    # TODO: move to utils.py in the future
    with open(filepath_configuration_file, "r") as f:
        global_settings = yaml.safe_load(f)
    return global_settings


def check_all_paths_exist(path_dict: dict[str, Union[str, Path]]) -> bool:
    """Check if all values in the dictionary are existing filesystem paths.

    Args:
        path_dict (dict[str, str | Path]): Dictionary where keys are descriptive names and values are file or directory paths to check.

    Returns:
        bool: True if all paths exist, False otherwise.
    """
    # TODO: move to utils.py in the future

    if not path_dict:
        logger.warning("Provided path dictionary is empty.")
        return False

    all_exist = True
    for key, p in path_dict.items():
        path_obj = Path(p)
        if path_obj.exists():
            logger.debug(f"Path for '{key}': {path_obj} ... OK")
        else:
            logger.error(f"Path for '{key}': {path_obj} ... Not Found")
            all_exist = False

    if not all_exist:
        logger.warning("One or more paths do not exist.")
    else:
        logger.info("All paths exist.")

    return all_exist


# ---- ETL Functions
def assemble_filepaths(year: int, **etl_settings) -> dict[str, Path]:
    """Assemble file paths for datasets for a given year based on ETL settings.

    Args:
        year (int): The year for which to assemble dataset file paths.
        **etl_settings: Arbitrary keyword arguments containing ETL configuration, must include
            'ingestion' with 'path_root_datasets' and 'filename_components'.

    Returns:
        dict[str, Path]: Dictionary mapping dataset names to their corresponding file paths as Path objects.

    Raises:
        KeyError: If required keys are missing in etl_settings.
        TypeError: If the year is not an integer or settings are malformed.
    """
    # TODO: move to utils.py in the future

    if not isinstance(year, int):
        logger.error(f"Year {year} is not an integer.")
        raise TypeError

    path_root = Path(etl_settings["ingestion"]["path_root_datasets"])
    filename_components = etl_settings["ingestion"]["filename_components"]

    dict_paths = {
        dataset_name: path_root
        / f"{comp['prefix']}{year}{comp['suffix'] or ''}{comp['extension']}"
        for dataset_name, comp in filename_components.items()
    }
    return dict_paths


def load_dataset(path_dataset: Union[Path, str], **kwargs) -> xr.Dataset:
    """Load an xarray dataset from a file path.

    Args:
        path_dataset (Union[Path, str]): Path to the dataset file (e.g., NetCDF file).
        **kwargs: Additional keyword arguments passed to xarray.open_dataset (e.g., engine, chunks).

    Returns:
        xr.Dataset: The loaded xarray Dataset object.

    Raises:
        FileNotFoundError: If the specified file does not exist.
        OSError: If the file cannot be opened or read.
        ValueError: If the file is not a valid dataset or cannot be parsed by xarray.
    """
    dataset = xr.open_dataset(filename_or_obj=path_dataset, **kwargs)
    return dataset


def preprocess_dataset(dataset: xr.Dataset, **kwargs) -> xr.Dataset:
    """Preprocess an xarray Dataset by renaming and/or transposing dimensions.

    Args:
        dataset (xr.Dataset): The xarray Dataset to preprocess.
        **kwargs: Optional keyword arguments:
            - names_dimensions (dict[str, str]): Mapping of old to new dimension names for renaming.
            - dimension_order (Union[list[str], tuple[str, ...]]): Desired order of dimensions for transposing.

    Returns:
        xr.Dataset: The preprocessed xarray Dataset.

    Raises:
        KeyError: If a specified dimension to rename or transpose does not exist in the dataset.
        ValueError: If the dimension order is invalid or incompatible with the dataset.
        Exception: For any other errors during renaming or transposing.
    """
    # --- Rename dimensions if specified
    names_dimensions = kwargs.get("names_dimensions")
    if names_dimensions:
        try:
            logger.debug(f"Before renaming dimensions: {dataset.dims}")
            dataset = dataset.rename(name_dict=names_dimensions)
            logger.debug(f"After renaming dimensions: {dataset.dims}")
        except Exception as e:
            logger.exception(f"Error during rename: {e}")
            logger.debug(f"Available dimensions: {dataset.dims}")
            raise

    # --- Transpose dimensions if specified
    dimension_order = kwargs.get("dimension_order")
    if dimension_order:
        # Check if dimension_order is a permutation of all dataset.dims
        dims_set = set(dataset.dims)

        if set(dimension_order) != dims_set or len(dimension_order) != len(
            dataset.dims
        ):
            msg = f"dimension_order {dimension_order} must be a permutation of all dataset dimensions {tuple(dataset.dims)}."
            logger.error(msg)
            raise ValueError(msg)
        try:
            logger.debug(f"Before transpose dimensions: {dataset.dims}")
            dataset = dataset.transpose(*dimension_order)
        except Exception as e:
            logger.exception(f"Error during transpose: {e}")
            logger.debug(f"Available dimensions: {dataset.dims}")
            raise

    return dataset


def postprocess_dataset(
    dataset: xr.Dataset, reference_dataset: Optional[xr.Dataset] = None, **kwargs
) -> xr.Dataset:
    """Postprocess an xarray Dataset.

    Args:
        dataset (xr.Dataset): The xarray Dataset to postprocess.
        reference_dataset (Optional[xr.Dataset]): Reference dataset to align coordinates to, if provided.
        **kwargs: Optional keyword arguments:
            - align_dataset (bool): If True and reference_dataset is provided, align coordinates to reference.

    Returns:
        xr.Dataset: The postprocessed (and possibly aligned) xarray Dataset.

    Raises:
        Exception: If alignment fails or an unexpected error occurs during postprocessing.
    """
    # --- Align dataset if specified
    align_dataset = kwargs.get("align_dataset")
    if align_dataset and reference_dataset:
        try:
            dataset = align_xarray_datasets(
                misaligned_dataset=dataset, fixed_dataset=reference_dataset
            )
        except Exception as e:
            logger.exception(f"Error during alignment: {e}")
            raise

    return dataset


def align_xarray_datasets(
    misaligned_dataset: xr.Dataset,
    fixed_dataset: xr.Dataset,
) -> xr.Dataset:
    """Align coordinates of one Dataset to another using interpolation.

    Args:
        misaligned_dataset: Dataset to be interpolated (e.g., population_density).
        fixed_dataset: Dataset providing target longitude and latitude coordinates (e.g., rainfall).

    Returns:
        xr.Dataset: Interpolated Dataset aligned to the target grid.

    Raises:
        Exception: If interpolation fails.
    """
    if not misaligned_dataset.data_vars:
        logger.debug(
            "Misaligned dataset is empty; returning a new dataset with reference coordinates."
        )
        return xr.Dataset(coords=fixed_dataset.coords)

    try:
        return misaligned_dataset.interp(
            longitude=fixed_dataset.longitude,
            latitude=fixed_dataset.latitude,
            method="linear",
        )
    except Exception as e:
        logger.error("Failed to align coordinates using interpolation: %s", e)
        raise


def load_temperature_dataset(
    path_dataset: Union[Path, str], **etl_settings
) -> xr.Dataset:
    """Load and preprocess the temperature dataset for a given path and ETL settings.

    Args:
        path_dataset (Union[Path, str]): Path to the temperature dataset file (e.g., NetCDF file).
        **etl_settings: Arbitrary keyword arguments containing ETL configuration.

    Returns:
        xr.Dataset: The loaded and preprocessed temperature dataset.

    Raises:
        FileNotFoundError: If the dataset file does not exist.
        OSError: If the file cannot be opened or read.
        ValueError: If the file is not a valid dataset or cannot be parsed by xarray.
        Exception: For any other errors during preprocessing.
    """
    # -- Load dataset
    xarray_params = etl_settings["ingestion"]["xarray_load_settings"]
    dataset = load_dataset(path_dataset=path_dataset, **xarray_params)

    # -- Preprocess dataset
    logger.debug(f"Dataset Name: {dataset.data_vars}")
    preprocess_params = etl_settings["transformation"]["temperature_dataset"].get(
        "preprocessing"
    )
    if preprocess_params:
        dataset = preprocess_dataset(dataset=dataset, **preprocess_params)
    return dataset


def load_rainfall_dataset(path_dataset: Union[Path, str], **etl_settings) -> xr.Dataset:
    """Load and preprocess the rainfall dataset for a given path and ETL settings.

    Args:
        path_dataset (Union[Path, str]): Path to the rainfall dataset file (e.g., NetCDF file).
        **etl_settings: Arbitrary keyword arguments containing ETL configuration.

    Returns:
        xr.Dataset: The loaded and preprocessed rainfall dataset.

    Raises:
        FileNotFoundError: If the dataset file does not exist.
        OSError: If the file cannot be opened or read.
        ValueError: If the file is not a valid dataset or cannot be parsed by xarray.
        Exception: For any other errors during preprocessing.
    """
    # -- Load dataset
    xarray_params = etl_settings["ingestion"]["xarray_load_settings"]
    dataset = load_dataset(path_dataset=path_dataset, **xarray_params)

    # -- Preprocess dataset
    preprocess_params = etl_settings["transformation"]["rainfall_dataset"].get(
        "preprocessing"
    )
    if preprocess_params:
        dataset = preprocess_dataset(dataset=dataset, **preprocess_params)

    return dataset


def load_population_dataset(
    path_dataset: Union[Path, str], **etl_settings
) -> xr.Dataset:
    """Load and preprocess the human population dataset for a given path and ETL settings.

    Args:
        path_dataset (Union[Path, str]): Path to the human population dataset file (e.g., NetCDF file).
        **etl_settings: Arbitrary keyword arguments containing ETL configuration.

    Returns:
        xr.Dataset: The loaded and preprocessed human population dataset.

    Raises:
        FileNotFoundError: If the dataset file does not exist.
        OSError: If the file cannot be opened or read.
        ValueError: If the file is not a valid dataset or cannot be parsed by xarray.
        Exception: For any other errors during preprocessing.
    """
    # -- Load dataset
    xarray_params = etl_settings["ingestion"]["xarray_load_settings"]
<<<<<<< HEAD
    dataset = load_dataset(path_dataset=path_dataset, decode_times=False, **xarray_params)
=======
    dataset = load_dataset(
        path_dataset=path_dataset, decode_times=False, **xarray_params
    )
>>>>>>> 7c04fc09

    # -- Preprocess dataset
    preprocess_params = etl_settings["transformation"]["human_population_dataset"].get(
        "preprocessing"
    )
    if preprocess_params:
        dataset = preprocess_dataset(dataset=dataset, **preprocess_params)

    return dataset


def create_temperature_daily(
    temperature_dataset: xr.Dataset, **etl_settings
) -> tuple[xr.DataArray, xr.DataArray]:
    """Create a daily temperature DataArray by expanding the mean temperature along the time axis.

    Args:
        temperature_dataset (xr.Dataset): The xarray Dataset containing temperature data.
        **etl_settings: Arbitrary keyword arguments containing ETL configuration.

    Returns:
        tuple[xr.DataArray, xr.DataArray]:
            - temperature_daily: Expanded daily temperature DataArray.
            - temperature_mean: Original temperature DataArray.

    Raises:
        KeyError: If required keys are missing in etl_settings or dataset variables.
        ValueError: If the temperature data cannot be expanded as required.
        Exception: For any other errors during array creation.
    """
    time_step = etl_settings["ode_system"]["time_step"]
    data_variable_temperature = etl_settings["transformation"]["temperature_dataset"][
        "data_variable"
    ]

    temperature_mean = temperature_dataset[data_variable_temperature]

    try:
        temperature_daily = xr.DataArray(
            np.repeat(
                temperature_mean.data,
                repeats=time_step,
                axis=temperature_mean.get_axis_num("time"),
            ),
            dims=temperature_mean.dims,
            coords={
                "longitude": temperature_mean.longitude,
                "latitude": temperature_mean.latitude,
            },
            name="temperature_daily",
        )
    except Exception as e:
        logger.error(f"Failed to expand temperature array: {e}")
        raise

    return temperature_daily, temperature_mean


def load_initial_conditions(
    filepath: Optional[Union[Path, str]] = None,
    sizes: tuple[int, int] = (0, 0),
    **etl_settings,
) -> xr.DataArray:
    """Load or initialize the model state variables for the simulation as an xarray.DataArray."""

    CONST_K1 = CONSTANTS_INITIAL_CONDITIONS["CONST_K1"]
    CONST_K2 = CONSTANTS_INITIAL_CONDITIONS["CONST_K2"]

    MODEL_VARIABLES = etl_settings["ode_system"]["model_variables"]

    n_longitude, n_latitude = sizes
    n_vars = len(MODEL_VARIABLES)

    coords = {
        "longitude": np.arange(n_longitude),
        "latitude": np.arange(n_latitude),
        "variable": MODEL_VARIABLES,
    }

    if filepath is None or not Path(filepath).exists():
        data = np.zeros((n_longitude, n_latitude, n_vars), dtype=np.float64)
        data[:, :, 1] = CONST_K1 * CONST_K2
        logger.info("Initialized initial conditions with default values.")
    else:
        try:
            ds = load_dataset(filepath)
        except Exception as e:
            logger.error(
                f"Failed to load previous initial conditions from '{filepath}': {e}"
            )
            raise
        data = np.zeros((n_longitude, n_latitude, n_vars), dtype=np.float64)
        for i, var in enumerate(MODEL_VARIABLES):
            if var not in ds:
                logger.error(
                    f"Variable '{var}' not found in previous conditions dataset."
                )
                raise KeyError(
                    f"Variable '{var}' not found in previous conditions dataset."
                )
            try:
                data[:, :, i] = ds[var].isel(time=-1).values
            except Exception as e:
                logger.error(
                    f"Failed to extract variable '{var}' from previous conditions: {e}"
                )
                raise
        logger.info("Loaded initial conditions from previous file.")

    v0_xr = xr.DataArray(
        data,
        dims=("longitude", "latitude", "variable"),
        coords=coords,
        name="initial_conditions",
    )
    return v0_xr


def load_all_data(paths: dict[str, Any], etl_settings: dict[str, Any]) -> PmodelInput:
    """Load, preprocess, and assemble all required datasets and arrays for the model.

    Args:
        paths (dict[str, Any]): Dictionary mapping dataset names to their file paths.
        etl_settings (dict[str, Any]): Dictionary containing ETL configuration and transformation settings.

    Returns:
        PmodelInput: An object containing all loaded and processed model input arrays.

    Raises:
        FileNotFoundError: If any required dataset file does not exist.
        KeyError: If required keys are missing in etl_settings or datasets.
        Exception: For any other errors during data loading or processing.
    """
    # ===========================
    # ===    Load Datasets    ===
    # ===========================
    # --- Load temperature dataset
    try:
        temperature = load_temperature_dataset(
            path_dataset=paths["temperature_dataset"], **etl_settings
        )
    except Exception as e:
        logger.exception(f"Failed to load temperature dataset {e}")
        raise

    # --- Load rainfall dataset
    try:
        rainfall = load_rainfall_dataset(
            path_dataset=paths["rainfall_dataset"], **etl_settings
        )
    except Exception as e:
        logger.exception(f"Failed to load rainfall dataset {e}")
        raise

    # --- Load human population dataset
    try:
        human_population = load_population_dataset(
            path_dataset=paths["human_population_dataset"], **etl_settings
        )
    except Exception as e:
        logger.exception(f"Failed to load human_population dataset {e}")
        raise

    # ==== Posprocess datasets
    # --- Human population
    params = etl_settings["transformation"]["human_population_dataset"][
        "postprocessing"
    ]
    human_population = postprocess_dataset(
        dataset=human_population, reference_dataset=temperature, **params
    )

    # ========================================
    # ===    Extract/Create Data Arrays    ===
    # ========================================
    # --- Temperature arrays
    da_temperature, da_temperature_mean = create_temperature_daily(
        temperature_dataset=temperature, **etl_settings
    )

    # --- Rainfall Array
    rainfall_variable_name = etl_settings["transformation"]["rainfall_dataset"][
        "data_variable"
    ]
    da_rainfall = rainfall[rainfall_variable_name]
    logger.debug(f"Rainfall shape: {da_rainfall.shape}")

    # --- Human population Array
    human_population_variable_name = etl_settings["transformation"][
        "human_population_dataset"
    ]["data_variable"]
    da_population = human_population[human_population_variable_name]
    logger.debug(f"Population shape: {da_population.shape}")

    # --- Latitude Array
    da_latitude = da_temperature_mean["latitude"]

    # --- Create/Load initial conditions
    # Extract longitude and latitude dimensions from temperature mean shape
    n_longitude, n_latitude = da_temperature_mean.shape[:2]
    filepath_initial_conditions = etl_settings["ingestion"]["initial_conditions"][
        "file_path_initial_conditions"
    ]
    initial_conditions = load_initial_conditions(
        filepath=filepath_initial_conditions,
        sizes=(n_longitude, n_latitude),
        **etl_settings,
    )

    # ================================================
    # ===    Return Container for all variables    ===
    # ================================================
    return PmodelInput(
        initial_conditions=initial_conditions,
        latitude=da_latitude,
        population_density=da_population,
        rainfall=da_rainfall,
        temperature=da_temperature,
        temperature_mean=da_temperature_mean,
    )<|MERGE_RESOLUTION|>--- conflicted
+++ resolved
@@ -326,13 +326,9 @@
     """
     # -- Load dataset
     xarray_params = etl_settings["ingestion"]["xarray_load_settings"]
-<<<<<<< HEAD
-    dataset = load_dataset(path_dataset=path_dataset, decode_times=False, **xarray_params)
-=======
     dataset = load_dataset(
         path_dataset=path_dataset, decode_times=False, **xarray_params
     )
->>>>>>> 7c04fc09
 
     # -- Preprocess dataset
     preprocess_params = etl_settings["transformation"]["human_population_dataset"].get(
