import logging

<<<<<<< HEAD
from heiplanet_models.Pmodel.Pmodel_rates_development import carrying_capacity
from heiplanet_models.Pmodel.Pmodel_rates_birth import water_hatching
=======
from heiplanet_models.Pmodel.Pmodel_rates_birth import (
    water_hatching,
    mosq_birth,
    mosq_dia_hatch,
    mosq_dia_lay,
)
>>>>>>> f6f53873
from heiplanet_models.Pmodel.Pmodel_initial import (
    read_global_settings,
    assemble_filepaths,
    check_all_paths_exist,
    load_all_data,
)

# ---- Logger
logger = logging.getLogger(__name__)
logger.addHandler(logging.NullHandler())

FILEPATH_ETL_SETTINGS = "./src/heiplanet_models/Pmodel/global_settings.yaml"

INITIAL_YEAR = 2023
FINAL_YEAR = 2024


def main():
    # Set logger
    logging.basicConfig(level=logging.INFO)

    # Main processor
    for year in range(INITIAL_YEAR, FINAL_YEAR + 1):
        logger.info(f" >>> START Processing year {year} ")

        # 1. Read ETL settings
        ETL_SETTINGS = read_global_settings(
            filepath_configuration_file=FILEPATH_ETL_SETTINGS
        )

        # 2. Assemble paths
        paths = assemble_filepaths(year, **ETL_SETTINGS)  # OK

        # 3. Verify if all the files exist for a given year
        if check_all_paths_exist(path_dict=paths) is False:
            logger.info(f"Year {year} could not be processed.")
            logger.info(f" >>> END Processing year {year} \n")
            continue

        # 4. Load all data
        model_data = load_all_data(paths=paths, etl_settings=ETL_SETTINGS)
<<<<<<< HEAD
        print(model_data)
        print(model_data.rainfall)
        print(model_data.population_density)

        # 5. Calculate water capacity rates
=======
        logger.info(model_data)

        # --------- Manual verification of rates_birth functions -----------
        # a. mosq_birth
        mosq_birth_rate = mosq_birth(temperature=model_data.temperature)
        logger.info(f"Mosquito birth rate: {mosq_birth_rate}")

        # b. mosq dia hatch
        hatch = mosq_dia_hatch(
            temperature=model_data.temperature_mean, latitude=model_data.latitude
        )
        logger.info(f"Mosquito diapause hatching rate: {hatch}")

        # c. mosq dia lay
        mosq_dia_lay_rate = mosq_dia_lay(
            temperature=model_data.temperature_mean, latitude=model_data.latitude
        )
        logger.info(f"Mosquito diapause laying rate: {mosq_dia_lay_rate}")

        # d. water hatching
>>>>>>> f6f53873
        water_hatching_rate = water_hatching(
            rainfall_data=model_data.rainfall,
            population_data=model_data.population_density,
        )
        logger.info(f"Water hatching rate: {water_hatching_rate}")

        # 6. Carrying capacity rates
        carrying_capacity_rate = carrying_capacity(
            rainfall_data=model_data.rainfall,
            population_data=model_data.population_density,
        )
        print(f"Carrying capacity rate: {carrying_capacity_rate}")

        logger.info(f" >>> END Processing year {year} \n")


if __name__ == "__main__":
<<<<<<< HEAD
    logging.basicConfig(level=logging.DEBUG)
=======
    logging.basicConfig(
        format="{asctime} - {levelname} - {message}",
        style="{",
        datefmt="%Y-%m-%d %H:%M",
        level=logging.INFO,
    )
>>>>>>> f6f53873
    main()<|MERGE_RESOLUTION|>--- conflicted
+++ resolved
@@ -1,16 +1,11 @@
 import logging
 
-<<<<<<< HEAD
-from heiplanet_models.Pmodel.Pmodel_rates_development import carrying_capacity
-from heiplanet_models.Pmodel.Pmodel_rates_birth import water_hatching
-=======
 from heiplanet_models.Pmodel.Pmodel_rates_birth import (
     water_hatching,
     mosq_birth,
     mosq_dia_hatch,
     mosq_dia_lay,
 )
->>>>>>> f6f53873
 from heiplanet_models.Pmodel.Pmodel_initial import (
     read_global_settings,
     assemble_filepaths,
@@ -52,13 +47,6 @@
 
         # 4. Load all data
         model_data = load_all_data(paths=paths, etl_settings=ETL_SETTINGS)
-<<<<<<< HEAD
-        print(model_data)
-        print(model_data.rainfall)
-        print(model_data.population_density)
-
-        # 5. Calculate water capacity rates
-=======
         logger.info(model_data)
 
         # --------- Manual verification of rates_birth functions -----------
@@ -79,32 +67,20 @@
         logger.info(f"Mosquito diapause laying rate: {mosq_dia_lay_rate}")
 
         # d. water hatching
->>>>>>> f6f53873
         water_hatching_rate = water_hatching(
             rainfall_data=model_data.rainfall,
             population_data=model_data.population_density,
         )
         logger.info(f"Water hatching rate: {water_hatching_rate}")
 
-        # 6. Carrying capacity rates
-        carrying_capacity_rate = carrying_capacity(
-            rainfall_data=model_data.rainfall,
-            population_data=model_data.population_density,
-        )
-        print(f"Carrying capacity rate: {carrying_capacity_rate}")
-
         logger.info(f" >>> END Processing year {year} \n")
 
 
 if __name__ == "__main__":
-<<<<<<< HEAD
-    logging.basicConfig(level=logging.DEBUG)
-=======
     logging.basicConfig(
         format="{asctime} - {levelname} - {message}",
         style="{",
         datefmt="%Y-%m-%d %H:%M",
         level=logging.INFO,
     )
->>>>>>> f6f53873
     main()