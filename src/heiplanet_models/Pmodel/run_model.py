--- conflicted
+++ resolved
@@ -1,13 +1,5 @@
 import logging
 
-<<<<<<< HEAD
-from heiplanet_models.Pmodel.Pmodel_ode import (
-    call_function,
-)
-
-from heiplanet_models.Pmodel.Pmodel_rates_development import carrying_capacity
-from heiplanet_models.Pmodel.Pmodel_rates_birth import water_hatching
-=======
 from heiplanet_models.Pmodel.Pmodel_rates_mortality import (
     mosq_mort_e,
     mosq_mort_j,
@@ -28,7 +20,6 @@
     mosq_dia_hatch,
     mosq_dia_lay,
 )
->>>>>>> ea671917
 from heiplanet_models.Pmodel.Pmodel_initial import (
     read_global_settings,
     assemble_filepaths,
@@ -89,14 +80,6 @@
         )
         logger.info(f"Mosquito diapause laying rate: {mosq_dia_lay_rate}")
 
-<<<<<<< HEAD
-        # 5. Calculate water capacity rates
-        egg_active = water_hatching(
-            rainfall_data=model_data.rainfall,
-            population_data=model_data.population_density,
-        )
-        print(f"Water hatching rate: {egg_active}")
-=======
         # d. water hatching
         water_hatching_rate = water_hatching(
             rainfall_data=model_data.rainfall,
@@ -111,7 +94,6 @@
         # f. mosq_dev_i
         mosq_dev_i_rate = mosq_dev_i(temperature=model_data.temperature)
         logger.info(f"Mosquito 'i' stage development rate: {mosq_dev_i_rate.values}")
->>>>>>> ea671917
 
         # g. mosq_dev_e
         mosq_dev_e_rate = mosq_dev_e(temperature=model_data.temperature)
@@ -143,19 +125,6 @@
         )
         logger.info(f"Mosquito survival rate: {mosq_surv_ed_rate.values}")
 
-        # 7. Call function
-        v = call_function(
-            v=model_data.initial_conditions,
-            Temp=model_data.temperature,
-            Tmean=model_data.temperature_mean,
-            LAT=model_data.latitude,
-            CC=carrying_capacity_rate,
-            egg_activate=egg_active,
-            step_t=ETL_SETTINGS["ode_system"]["time_step"],
-        )
-
-        print(v)
-
         logger.info(f" >>> END Processing year {year} \n")
 
 
